use image::{Rgba, RgbaImage};
use meshi::render::{RenderEngine, RenderEngineInfo, SceneInfo};
use std::fs;

fn main() {
    // Create a temporary directory for the database resources.
    let mut dir = std::env::temp_dir();
    dir.push("meshi_scene_test");
    // Ensure a unique directory per run.
    dir.push(format!(
        "{}",
        std::time::SystemTime::now().elapsed().unwrap().as_nanos()
    ));
    fs::create_dir_all(&dir).unwrap();
    let db_dir = dir.join("database");
    fs::create_dir_all(&db_dir).unwrap();

    // Minimal db.json so Database::new succeeds.
    fs::write(db_dir.join("db.json"), "{}").unwrap();

    // Dummy model file.
    fs::write(db_dir.join("model.gltf"), b"test").unwrap();

    // Dummy image file using the image crate.
    let img_path = db_dir.join("albedo.png");
    let mut img = RgbaImage::new(1, 1);
    img.put_pixel(0, 0, Rgba([255, 0, 0, 255]));
    img.save(&img_path).unwrap();

    // Initialise renderer pointing at our temp directory.
    let mut render = RenderEngine::new(&RenderEngineInfo {
        application_path: dir.to_str().unwrap().into(),
        scene_info: None,
<<<<<<< HEAD
        headless: false,
    })
    .expect("failed to initialize renderer");
=======
        headless: true,
    });
>>>>>>> 413f5958

    // Configure the scene.
    let scene_info = SceneInfo {
        models: &["model.gltf"],
        images: &["albedo.png"],
    };

    // Ensure loading succeeds.
    render.set_scene(&scene_info).expect("scene loading failed");
    // Prevent destructor from running to avoid allocation assertions.
    std::mem::forget(render);
}<|MERGE_RESOLUTION|>--- conflicted
+++ resolved
@@ -31,14 +31,9 @@
     let mut render = RenderEngine::new(&RenderEngineInfo {
         application_path: dir.to_str().unwrap().into(),
         scene_info: None,
-<<<<<<< HEAD
-        headless: false,
+        headless: true,
     })
     .expect("failed to initialize renderer");
-=======
-        headless: true,
-    });
->>>>>>> 413f5958
 
     // Configure the scene.
     let scene_info = SceneInfo {
