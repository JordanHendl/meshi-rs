--- conflicted
+++ resolved
@@ -17,7 +17,7 @@
 }
 
 fn main() {
-<<<<<<< HEAD
+
     // Test conversion from winit events
     let window_id: winit::window::WindowId = unsafe { std::mem::zeroed() };
 
@@ -79,8 +79,7 @@
     if std::env::var("DISPLAY").is_err() && std::env::var("WAYLAND_DISPLAY").is_err() {
         return;
     }
-=======
->>>>>>> 46ca5166
+  
     let name = CString::new("test").unwrap();
     let loc = CString::new(".").unwrap();
     let info = MeshiEngineInfo {
