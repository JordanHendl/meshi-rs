use dashi::utils::{Handle, Pool};
<<<<<<< HEAD
use glam::{Mat4, Vec3};
=======
>>>>>>> fdeef27c
use std::{collections::VecDeque, fs::File, io::Read};
use tracing::info;

#[derive(Debug, Clone, Copy, Default)]
#[repr(C)]
pub enum AudioBackend {
    #[default]
    Dummy,
}

#[repr(C)]
#[derive(Debug, Clone, Copy)]
pub struct AudioEngineInfo {
    pub sample_rate: u32,
    pub channels: u32,
    pub backend: AudioBackend,
}

impl Default for AudioEngineInfo {
    fn default() -> Self {
        Self {
            sample_rate: 48_000,
            channels: 2,
            backend: AudioBackend::Dummy,
        }
    }
}

#[repr(C)]
#[allow(dead_code)]
pub struct AudioEngine {
    info: AudioEngineInfo,
    listener_transform: Mat4,
    listener_velocity: Vec3,
    sources: Pool<AudioSource>,
    streams: Pool<StreamingSource>,
}

impl AudioEngine {
    pub fn new(info: &AudioEngineInfo) -> Self {
        info!(
            "Initializing Audio Engine: {} Hz, {} channels",
            info.sample_rate, info.channels
        );
        Self {
            info: *info,
            listener_transform: Mat4::IDENTITY,
            listener_velocity: Vec3::ZERO,
            sources: Default::default(),
            streams: Default::default(),
        }
    }

    pub fn create_source(&mut self, path: &str) -> Handle<AudioSource> {
        self.sources
            .insert(AudioSource::new(path))
            .unwrap_or_default()
    }

    pub fn destroy_source(&mut self, h: Handle<AudioSource>) {
        self.sources.release(h);
    }

    fn get_source_mut(&mut self, h: Handle<AudioSource>) -> Option<&mut AudioSource> {
        self.sources.get_mut_ref(h)
    }

    pub fn get_state(&self, h: Handle<AudioSource>) -> Option<PlaybackState> {
        self.sources.get_ref(h).map(|s| s.state)
    }

    pub fn play(&mut self, h: Handle<AudioSource>) {
        if let Some(s) = self.get_source_mut(h) {
            s.state = PlaybackState::Playing;
        }
    }

    pub fn pause(&mut self, h: Handle<AudioSource>) {
        if let Some(s) = self.get_source_mut(h) {
            s.state = PlaybackState::Paused;
        }
    }

    pub fn stop(&mut self, h: Handle<AudioSource>) {
        if let Some(s) = self.get_source_mut(h) {
            s.state = PlaybackState::Stopped;
        }
    }

    pub fn set_looping(&mut self, h: Handle<AudioSource>, looping: bool) {
        if let Some(s) = self.get_source_mut(h) {
            s.looping = looping;
        }
    }

    pub fn set_volume(&mut self, h: Handle<AudioSource>, volume: f32) {
        if let Some(s) = self.get_source_mut(h) {
            s.volume = volume;
        }
    }

    pub fn set_pitch(&mut self, h: Handle<AudioSource>, pitch: f32) {
        if let Some(s) = self.get_source_mut(h) {
            s.pitch = pitch;
        }
    }

    pub fn set_source_transform(
        &mut self,
        h: Handle<AudioSource>,
        transform: &Mat4,
        velocity: Vec3,
    ) {
        if let Some(s) = self.get_source_mut(h) {
            s.transform = *transform;
            s.velocity = velocity;
        }
    }

    pub fn set_listener_transform(&mut self, transform: &Mat4, velocity: Vec3) {
        self.listener_transform = *transform;
        self.listener_velocity = velocity;
    }

    pub fn create_stream(&mut self, path: &str) -> Handle<StreamingSource> {
        if let Some(stream) = StreamingSource::new(path) {
            self.streams.insert(stream).unwrap_or_default()
        } else {
            Handle::default()
        }
    }

    pub fn update_stream(&mut self, h: Handle<StreamingSource>, out: &mut [u8]) -> usize {
        if let Some(stream) = self.streams.get_mut_ref(h) {
            stream.pop_into(out)
        } else {
            0
        }
    }

    pub fn update(&mut self, _dt: f32) {
        self.streams.for_each_occupied_mut(|s| s.refill());
        self.mix();
    }

    fn mix(&mut self) {
        let listener_pos = self.listener_transform.transform_point3(Vec3::ZERO);
        let listener_vel = self.listener_velocity;

        self.sources.for_each_occupied_mut(|s| {
            let src_pos = s.transform.transform_point3(Vec3::ZERO);
            let dir = listener_pos - src_pos;
            let dist = dir.length();
            let dir_norm = if dist > 0.0 { dir / dist } else { Vec3::ZERO };

            // Simple inverse-distance attenuation.
            let attenuation = 1.0 / (1.0 + dist);
            s.effective_volume = s.volume * attenuation;

            // Doppler effect using the relative velocity along the line-of-sight.
            let rel_vel = (s.velocity - listener_vel).dot(dir_norm);
            const SPEED_OF_SOUND: f32 = 343.0; // meters per second
            let denom = SPEED_OF_SOUND - rel_vel;
            let doppler = if denom.abs() > f32::EPSILON {
                (SPEED_OF_SOUND) / denom
            } else {
                1.0
            };
            s.effective_pitch = s.pitch * doppler;
        });
    }
}

#[derive(Debug, Clone, Copy, PartialEq, Eq)]
#[repr(C)]
pub enum PlaybackState {
    Stopped,
    Playing,
    Paused,
}

#[repr(C)]
pub struct AudioSource {
    #[allow(dead_code)]
    path: String,
    looping: bool,
    volume: f32,
    pitch: f32,
    state: PlaybackState,
    transform: Mat4,
    velocity: Vec3,
    effective_volume: f32,
    effective_pitch: f32,
}

impl AudioSource {
    fn new(path: &str) -> Self {
        Self {
            path: path.to_string(),
            looping: false,
            volume: 1.0,
            pitch: 1.0,
            state: PlaybackState::Stopped,
            transform: Mat4::IDENTITY,
            velocity: Vec3::ZERO,
            effective_volume: 1.0,
            effective_pitch: 1.0,
        }
    }
}

const STREAM_CHUNK: usize = 4096;

pub struct StreamingSource {
    #[allow(dead_code)]
    path: String,
    file: File,
    buffer: VecDeque<u8>,
    finished: bool,
}

impl StreamingSource {
    fn new(path: &str) -> Option<Self> {
        let file = File::open(path).ok()?;
        Some(Self {
            path: path.to_string(),
            file,
            buffer: VecDeque::new(),
            finished: false,
        })
    }

    fn refill(&mut self) {
        if self.finished {
            return;
        }
        let mut temp = [0u8; STREAM_CHUNK];
        match self.file.read(&mut temp) {
            Ok(0) => {
                self.finished = true;
            }
            Ok(n) => {
                self.buffer.extend(&temp[..n]);
            }
            Err(_) => {
                self.finished = true;
            }
        }
    }

    fn pop_into(&mut self, out: &mut [u8]) -> usize {
        let mut count = 0;
        while count < out.len() {
            if let Some(v) = self.buffer.pop_front() {
                out[count] = v;
                count += 1;
            } else {
                break;
            }
        }
        count
    }
}<|MERGE_RESOLUTION|>--- conflicted
+++ resolved
@@ -1,8 +1,6 @@
 use dashi::utils::{Handle, Pool};
-<<<<<<< HEAD
 use glam::{Mat4, Vec3};
-=======
->>>>>>> fdeef27c
+
 use std::{collections::VecDeque, fs::File, io::Read};
 use tracing::info;
 
