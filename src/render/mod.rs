use std::{ffi::c_void, fmt};

use dashi::{
    utils::{Handle, Pool},
    *,
};
use database::{Database, Error as DatabaseError};
use glam::{Mat4, Vec4};
use tracing::info;

use crate::object::{FFIMeshObjectInfo, MeshObject, MeshObjectInfo};
pub mod config;
pub mod database;
pub mod event;

#[derive(Debug)]
pub enum RenderError {
    DeviceSelection,
    ContextCreation,
    DisplayCreation,
    Database(DatabaseError),
}

impl fmt::Display for RenderError {
    fn fmt(&self, f: &mut fmt::Formatter<'_>) -> fmt::Result {
        match self {
            RenderError::DeviceSelection => write!(f, "failed to select device"),
            RenderError::ContextCreation => write!(f, "failed to create GPU context"),
            RenderError::DisplayCreation => write!(f, "failed to create display"),
            RenderError::Database(err) => write!(f, "database error: {err}"),
        }
    }
}

impl std::error::Error for RenderError {
    fn source(&self) -> Option<&(dyn std::error::Error + 'static)> {
        match self {
            RenderError::Database(err) => Some(err),
            _ => None,
        }
    }
}

impl From<DatabaseError> for RenderError {
    fn from(value: DatabaseError) -> Self {
        RenderError::Database(value)
    }
}

pub struct SceneInfo<'a> {
    pub models: &'a [&'a str],
    pub images: &'a [&'a str],
}

#[derive(Default, Clone, Copy)]
#[repr(C)]
pub struct DirectionalLightInfo {
    pub direction: Vec4,
    pub color: Vec4,
    pub intensity: f32,
}

#[derive(Default)]
pub struct DirectionalLight {
    pub transform: Mat4,
    pub info: DirectionalLightInfo,
}
pub struct CameraInfo<'a> {
    pub pass: &'a str,
    pub transform: Mat4,
    pub projection: Mat4,
}

#[derive(Default)]
pub struct RenderEngineInfo<'a> {
    pub application_path: String,
    pub scene_info: Option<SceneInfo<'a>>,
    pub headless: bool,
}

struct EventCallbackInfo {
    event_cb: extern "C" fn(*mut event::Event, *mut c_void),
    user_data: *mut c_void,
}

#[allow(dead_code)]
pub struct RenderEngine {
    ctx: Option<Box<gpu::Context>>,
    display: Option<gpu::Display>,
    event_loop: Option<winit::event_loop::EventLoop<()>>,
    database: Database,
    event_cb: Option<EventCallbackInfo>,
    mesh_objects: Pool<MeshObject>,
    directional_lights: Pool<DirectionalLight>,
}

#[allow(dead_code)]
impl RenderEngine {
    pub fn new(info: &RenderEngineInfo) -> Result<Self, RenderError> {
        let device_selector = DeviceSelector::new().map_err(|_| RenderError::DeviceSelection)?;
        let device = device_selector
            .select(DeviceFilter::default().add_required_type(DeviceType::Dedicated))
            .unwrap_or_default();

        info!("Initializing Render Engine with device {}", device);

        let cfg = config::RenderEngineConfig {
            scene_cfg_path: Some(format!("{}/koji.json", info.application_path)),
            database_path: Some(format!("{}/database", info.application_path)),
        };

        // The GPU context that holds all the data.
        let mut ctx = if info.headless {
            Box::new(
                gpu::Context::headless(&ContextInfo { device })
                    .map_err(|_| RenderError::ContextCreation)?,
            )
        } else {
            Box::new(
                gpu::Context::new(&ContextInfo { device })
                    .map_err(|_| RenderError::ContextCreation)?,
            )
        };

        let display = if info.headless {
            None
        } else {
            Some(
                ctx.make_display(&Default::default())
                    .map_err(|_| RenderError::DisplayCreation)?,
            )
        };

        let event_loop = if info.headless {
            None
        } else {
            Some(winit::event_loop::EventLoop::new())
        };
        //        let event_pump = ctx.get_sdl_ctx().event_pump().unwrap();
        //        let mut scene = Box::new(miso::Scene::new(
        //            &mut ctx,
        //            &miso::SceneInfo {
        //                cfg: cfg.scene_cfg_path,
        //            },
        //        ));

        let database = Database::new(cfg.database_path.as_ref().unwrap(), &mut ctx)?;

        //        let global_camera = scene.register_camera(&CameraInfo {
        //            pass: "ALL",
        //            transform: Default::default(),
        //            projection: Default::default(),
        //        });

        let s = Self {
            ctx: Some(ctx),
            display,
            event_loop,
            database,
            event_cb: None,
            mesh_objects: Default::default(),
            directional_lights: Default::default(),
        };

        Ok(s)
    }

    pub fn register_directional_light(
        &mut self,
        info: &DirectionalLightInfo,
    ) -> Handle<DirectionalLight> {
        let light = DirectionalLight {
            transform: Mat4::IDENTITY,
            info: *info,
        };
        self.directional_lights.insert(light).unwrap()
    }

    pub fn set_directional_light_transform(
        &mut self,
        handle: Handle<DirectionalLight>,
        transform: &Mat4,
    ) {
        if let Some(light) = self.directional_lights.get_mut_ref(handle) {
            light.transform = *transform;
        }
    }

    pub fn release_directional_light(&mut self, handle: Handle<DirectionalLight>) {
        self.directional_lights.release(handle);
    }

    pub fn has_directional_light(&self, handle: Handle<DirectionalLight>) -> bool {
        self.directional_lights.get_ref(handle).is_some()
    }

    pub fn insert_dummy_directional_light(&mut self) -> Handle<DirectionalLight> {
        self.directional_lights
            .insert(DirectionalLight::default())
            .unwrap()
    }

    pub fn register_mesh_object(&mut self, info: &FFIMeshObjectInfo) -> Handle<MeshObject> {
        let info: MeshObjectInfo = info.into();
        let object = info
            .make_object(&mut self.database)
            .expect("failed to create mesh object");
        self.mesh_objects.insert(object).unwrap()
    }

    pub fn create_cube(&mut self) -> Handle<MeshObject> {
        let info = MeshObjectInfo {
            mesh: "MESHI_CUBE",
            material: "MESHI_CUBE",
            transform: Mat4::IDENTITY,
        };
        let object = info
            .make_object(&mut self.database)
            .expect("failed to create mesh object");
        self.mesh_objects.insert(object).unwrap()
    }

    pub fn create_sphere(&mut self) -> Handle<MeshObject> {
        let info = MeshObjectInfo {
            mesh: "MESHI_SPHERE",
            material: "MESHI_SPHERE",
            transform: Mat4::IDENTITY,
        };
        let object = info
            .make_object(&mut self.database)
            .expect("failed to create mesh object");
        self.mesh_objects.insert(object).unwrap()
    }

    pub fn create_triangle(&mut self) -> Handle<MeshObject> {
        let info = MeshObjectInfo {
            mesh: "MESHI_TRIANGLE",
            material: "MESHI_TRIANGLE",
            transform: Mat4::IDENTITY,
        };
        let object = info
            .make_object(&mut self.database)
            .expect("failed to create mesh object");
        self.mesh_objects.insert(object).unwrap()
    }

    pub fn set_mesh_object_transform(
        &mut self,
        handle: Handle<MeshObject>,
        transform: &glam::Mat4,
    ) {
        match self.mesh_objects.get_mut_ref(handle) {
            Some(obj) => {
                obj.transform = *transform;
                for target in &obj.targets {
                    info!(
                        "Submitting transform for mesh '{}'", 
                        target.mesh.name
                    );
                }
            }
            None => {
                info!(
                    "Attempted to set transform for invalid mesh object handle (slot: {}, generation: {})",
                    handle.slot,
                    handle.generation
                );
            }
        }
    }

    pub fn release_mesh_object(&mut self, handle: Handle<MeshObject>) {
        self.mesh_objects.release(handle);
    }

    pub fn has_mesh_object(&self, handle: Handle<MeshObject>) -> bool {
        self.mesh_objects.get_ref(handle).is_some()
    }

    pub fn insert_dummy_mesh_object(&mut self) -> Handle<MeshObject> {
        self.mesh_objects.insert(MeshObject::default()).unwrap()
    }

    pub fn update(&mut self, _delta_time: f32) {
        use winit::event_loop::ControlFlow;
        use winit::platform::run_return::EventLoopExtRunReturn;

        if self.event_cb.is_some() {
            let cb = self.event_cb.as_mut().unwrap();
            let mut triggered = false;

            if let Some(display) = &mut self.display {
                let event_loop = display.winit_event_loop();
                event_loop.run_return(|event, _target, control_flow| {
                    *control_flow = ControlFlow::Exit;
                    if let Some(mut e) = event::from_winit_event(&event) {
                        triggered = true;
                        let c = cb.event_cb;
                        c(&mut e, cb.user_data);
                    }
                });
            } else if let Some(event_loop) = &mut self.event_loop {
                event_loop.run_return(|event, _target, control_flow| {
                    *control_flow = ControlFlow::Exit;
                    if let Some(mut e) = event::from_winit_event(&event) {
                        triggered = true;
                        let c = cb.event_cb;
                        c(&mut e, cb.user_data);
                    }
                });
            }

            if !triggered {
                let mut synthetic: event::Event = unsafe { std::mem::zeroed() };
                let c = cb.event_cb;
                c(&mut synthetic, cb.user_data);
            }
        }
    }

    pub fn set_projection(&mut self, proj: &Mat4) {
        //        self.scene
        //            .update_camera_projection(self.global_camera, proj);
    }

    pub fn set_capture_mouse(&mut self, capture: bool) {
        //        self.ctx.get_sdl_ctx().mouse().set_relative_mouse_mode(capture);
    }
    pub fn set_camera(&mut self, camera: &Mat4) {
        //       self.scene
        //           .update_camera_transform(self.global_camera, camera);
    }
    pub fn set_event_cb(
        &mut self,
        event_cb: extern "C" fn(*mut event::Event, *mut c_void),
        user_data: *mut c_void,
    ) {
        self.event_cb = Some(EventCallbackInfo {
            event_cb,
            user_data,
        });
    }

    /// Load the resources referenced by `SceneInfo` into the renderer's
    /// database. Models and images that fail to load will return an error so
    /// callers can react accordingly.
    pub fn set_scene(&mut self, info: &SceneInfo) -> Result<(), database::Error> {
        for m in info.models {
            self.database.load_model(m)?;
        }
        for i in info.images {
            self.database.load_image(i)?;
        }
        Ok(())
    }
}
<<<<<<< HEAD
=======

impl Drop for RenderEngine {
    fn drop(&mut self) {
        if let Some(display) = self.display.take() {
            if let Some(ctx) = self.ctx.as_mut() {
                ctx.destroy_display(display);
            }
        }
        if let Some(ctx) = self.ctx.take() {
            ctx.destroy();
        }
    }
}
>>>>>>> 8953ef23
<|MERGE_RESOLUTION|>--- conflicted
+++ resolved
@@ -354,8 +354,6 @@
         Ok(())
     }
 }
-<<<<<<< HEAD
-=======
 
 impl Drop for RenderEngine {
     fn drop(&mut self) {
@@ -368,5 +366,4 @@
             ctx.destroy();
         }
     }
-}
->>>>>>> 8953ef23
+}