use std::{collections::HashMap, ptr::NonNull};

use super::scene::GPUScene;
use crate::{RenderObject, RenderObjectInfo, render::scene::*};
use bento::builder::{GraphicsPipelineBuilder, PSO};
use dashi::*;
<<<<<<< HEAD
use dashi::driver::command::BlitImage;
use furikake::{
    BindlessState,
    reservations::ReservedBinding,
    types::Material,
    types::*,
};
use meshi_ffi_structs::*;
use meshi_utils::MeshiError;
use noren::{DB, meta::HostMaterial};
use tare::transient::TransientAllocator;
use tracing::info;
use utils::gpupool::GPUPool;

use super::scene::GPUScene;
=======
use driver::command::DrawIndexed;
use execution::{CommandDispatch, CommandRing};
use furikake::{BindlessState, reservations::ReservedBinding, types::Material, types::*};
use glam::Mat4;
use meshi_utils::MeshiError;
use noren::{
    DB,
    meta::{DeviceModel, HostMaterial},
};
use resource_pool::resource_list::ResourceList;
>>>>>>> efbd57d7
use tare::graph::*;
use tare::transient::TransientAllocator;
use tracing::{info, warn};

//////////////////////////////////////////////////////////////////////////////
//////////////////////////////////////////////////////////////////////////////
//////////////////////////////////////////////////////////////////////////////

#[repr(u32)]
pub enum PassMask {
    MAIN_COLOR = 0x00000001,
}

pub struct DeferredRendererInfo {
    pub headless: bool,
    pub initial_viewport: Viewport,
}

//////////////////////////////////////////////////////////////////////////////
//////////////////////////////////////////////////////////////////////////////
//////////////////////////////////////////////////////////////////////////////
//////////////////////////////////////////////////////////////////////////////

pub struct DeferredRenderer {
    ctx: Box<Context>,
    viewport: Viewport,
    state: Box<BindlessState>,
    db: Option<NonNull<DB>>,
    scene: GPUScene,
    pipelines: HashMap<Handle<Material>, PSO>,
    objects: ResourceList<RenderObjectData>,
    scene_lookup: HashMap<u16, Handle<RenderObjectData>>,
    dynamic: DynamicAllocator,
    cull_queue: CommandRing,
    alloc: Box<TransientAllocator>,
    graph: RenderGraph,
    view_draws: Vec<SceneViewDraw>,
}

struct RenderObjectData {
    model: DeviceModel,
    scene_handle: Handle<SceneObject>,
}

pub struct DeferredViewOutput {
    pub camera: Handle<Camera>,
    pub image: ImageView,
    pub semaphore: Handle<Semaphore>,
}

fn to_handle(h: Handle<RenderObjectData>) -> Handle<RenderObject> {
    return Handle::new(h.slot, h.generation);
}

fn from_handle(h: Handle<RenderObject>) -> Handle<RenderObjectData> {
    return Handle::new(h.slot, h.generation);
}

impl DeferredRenderer {
    pub fn new(info: &DeferredRendererInfo) -> Self {
        let device = DeviceSelector::new()
            .unwrap()
            .select(DeviceFilter::default().add_required_type(DeviceType::Dedicated))
            .unwrap();
        let mut ctx = if info.headless {
            Box::new(
                Context::headless(&ContextInfo {
                    device,
                    ..Default::default()
                })
                .expect(""),
            )
        } else {
            Box::new(
                Context::new(&ContextInfo {
                    device,
                    ..Default::default()
                })
                .expect(""),
            )
        };

        let mut state = Box::new(BindlessState::new(&mut ctx));

        CommandDispatch::init(ctx.as_mut()).expect("Failed to init command dispatcher!");
        let scene = GPUScene::new(
            &GPUSceneInfo {
                name: "[MESHI] Deferred Renderer Scene",
                ctx: ctx.as_mut(),
                draw_bins: &[SceneBin {
                    id: 0,
                    mask: PassMask::MAIN_COLOR as u32,
                }],
                ..Default::default()
            },
            state.as_mut(),
        );

        let mut alloc = Box::new(TransientAllocator::new(ctx.as_mut()));

        let dynamic = ctx
            .make_dynamic_allocator(&DynamicAllocatorInfo {
                ..Default::default()
            })
            .expect("Unable to create dynamic allocator!");

        let graph = RenderGraph::new_with_transient_allocator(&mut ctx, &mut alloc);

        let cull_queue = ctx
            .make_command_ring(&CommandQueueInfo2 {
                debug_name: "[CULL]",
                parent: None,
                queue_type: QueueType::Graphics,
            })
            .expect("Failed to make cull command queue");

        Self {
            ctx,
            state,
            scene,
            alloc,
            graph,
            db: None,
            dynamic,
            pipelines: Default::default(),
            objects: Default::default(),
            scene_lookup: Default::default(),
            viewport: info.initial_viewport,
<<<<<<< HEAD
            view_draws: Vec::new(),
=======
            cull_queue,
>>>>>>> efbd57d7
        }
    }

    pub fn alloc(&mut self) -> &mut TransientAllocator {
        &mut self.alloc
    }

    pub fn context(&mut self) -> &'static mut Context {
        unsafe { &mut (*(self.ctx.as_mut() as *mut Context)) }
    }

    pub fn state(&mut self) -> &mut BindlessState {
        &mut self.state
    }

    fn build_pipeline(&mut self, mat: &HostMaterial) -> PSO {
        let ctx: *mut Context = self.ctx.as_mut();

        let mut defines = Vec::new();

        if mat.material.render_mask & PassMask::MAIN_COLOR as u16 > 0 {
            defines.push("-DLMAO".to_string());
        }

        let shaders = miso::stddeferred(&defines);

        let mut state = GraphicsPipelineBuilder::new()
            .vertex_compiled(Some(shaders[0].clone()))
            .fragment_compiled(Some(shaders[1].clone()))
            .add_table_variable_with_resources(
                "per_obj_ssbo",
                vec![IndexedResource {
                    resource: ShaderResource::DynamicStorage(self.dynamic.state()),
                    slot: 0,
                }],
            );

        {
            let ReservedBinding::TableBinding {
                binding: _,
                resources,
            } = self
                .state
                .binding("meshi_bindless_cameras")
                .unwrap()
                .binding();
            state = state.add_table_variable_with_resources("meshi_bindless_cameras", resources);
        }
        {
            let ReservedBinding::TableBinding {
                binding: _,
                resources,
            } = self
                .state
                .binding("meshi_bindless_lights")
                .unwrap()
                .binding();
            state = state.add_table_variable_with_resources("meshi_bindless_lights", resources);
        }

        {
            let ReservedBinding::TableBinding {
                binding: _,
                resources,
            } = self
                .state
                .binding("meshi_bindless_textures")
                .unwrap()
                .binding();
            state = state.add_table_variable_with_resources("meshi_bindless_textures", resources);
        }

        {
            let ReservedBinding::TableBinding {
                binding: _,
                resources,
            } = self
                .state
                .binding("meshi_bindless_materials")
                .unwrap()
                .binding();
            state = state.add_table_variable_with_resources("meshi_bindless_materials", resources);
        }

        {
            let ReservedBinding::TableBinding {
                binding: _,
                resources,
            } = self
                .state
                .binding("meshi_bindless_transformations")
                .unwrap()
                .binding();
            state = state
                .add_table_variable_with_resources("meshi_bindless_transformations", resources);
        }

        let s = state
            .set_details(GraphicsPipelineDetails {
                color_blend_states: vec![Default::default(); 3],
                ..Default::default()
            })
            .build(unsafe { &mut (*ctx) })
            .expect("Failed to build material!");

        assert!(s.bind_table[0].is_some());
        assert!(s.bind_table[1].is_some());
        s
    }

    pub fn initialize_database(&mut self, db: &mut DB) {
        db.import_dashi_context(&mut self.ctx);
        db.import_furikake_state(&mut self.state);

        let materials = db.enumerate_materials();

        for name in materials {
            let (mat, handle) = db.fetch_host_material(&name).unwrap();
            let p = self.build_pipeline(&mat);
            info!(
                "[MESHI/GFX] Creating pipelines for material {} (Handle => {:?}.",
                name, handle
            );
            self.pipelines.insert(handle.unwrap(), p);
        }

        self.db = Some(NonNull::new(db).expect("lmao"));
    }

    pub fn register_object(
        &mut self,
        info: &RenderObjectInfo,
    ) -> Result<Handle<RenderObject>, MeshiError> {
<<<<<<< HEAD
        let h = self.scene.register_object(&SceneObjectInfo {
=======
        let scene_handle = self.scene.register_object(&SceneObjectInfo {
>>>>>>> efbd57d7
            local: Default::default(),
            global: Default::default(),
            scene_mask: PassMask::MAIN_COLOR as u32,
        });

        match info {
            RenderObjectInfo::Model(m) => {
                let h = self.objects.push(RenderObjectData {
                    model: m.clone(),
                    scene_handle,
                });

                self.scene_lookup.insert(scene_handle.slot, h);

                Ok(to_handle(h))
            }
            RenderObjectInfo::Empty => todo!(), //Err(MeshiError::ResourceUnavailable),
        }
    }

    pub fn release_object(&mut self, handle: Handle<RenderObject>) {
        if !handle.valid() {
            return;
        }

        if !self.objects.entries.iter().any(|h| h.slot == handle.slot) {
            return;
        }

        let obj = self.objects.get_ref(from_handle(handle));
        self.scene.release_object(obj.scene_handle);
        self.scene_lookup.remove(&obj.scene_handle.slot);

        self.objects.release(from_handle(handle));
    }

    pub fn object_transform(&self, handle: Handle<RenderObject>) -> glam::Mat4 {
        if !handle.valid() {
            return Default::default();
        }

        if !self.objects.entries.iter().any(|h| h.slot == handle.slot) {
            return Default::default();
        }

        let obj = self.objects.get_ref(from_handle(handle));
        self.scene.get_object_transform(obj.scene_handle)
    }

    pub fn set_object_transform(&mut self, handle: Handle<RenderObject>, transform: &glam::Mat4) {
        if !handle.valid() {
            warn!("Attempted to update transformation of invalid handle.");
            return;
        }

        if !self.objects.entries.iter().any(|h| h.slot == handle.slot) {
            warn!("Failed to update transform for object {}", handle.slot);
            return;
        }

        let obj = self.objects.get_ref(from_handle(handle));
        self.scene.set_object_transform(obj.scene_handle, transform);
    }

<<<<<<< HEAD
    pub fn set_active_cameras(&mut self, cameras: &[Handle<Camera>]) {
        self.scene.set_active_cameras(cameras);
    }

    pub fn update(
        &mut self,
        _delta_time: f32,
        view_outputs: &HashMap<Handle<Camera>, Vec<ImageView>>,
        submit_info: &SubmitInfo,
    ) {
=======
    pub fn update(
        &mut self,
        sems: &[Handle<Semaphore>],
        views: &[Handle<Camera>],
        _delta_time: f32,
    ) -> Vec<DeferredViewOutput> {
        if views.is_empty() {
            return Vec::new();
        }

        self.scene.set_active_cameras(views);

        self.cull_queue
            .record(|c| {
                let state_update = self
                    .state
                    .update()
                    .expect("Failed to update furikake state");

                let cull_cmds = state_update.combine(self.scene.cull_and_sync());
                cull_cmds.append(c);
            })
            .expect("Failed to make commands");

        self.cull_queue
            .submit(&Default::default())
            .expect("Failed to submit!");
        self.cull_queue.wait_all().unwrap();

        struct ViewDrawItem {
            model: DeviceModel,
            transformation: Handle<Transformation>,
            total_transform: Mat4,
        }

        let num_bins = self.scene.num_bins();
        let max_objects = self.scene.max_objects_per_bin() as usize;
        let bin_counts = self.scene.bin_counts();
        let mut view_draws: Vec<Vec<ViewDrawItem>> = (0..views.len()).map(|_| Vec::new()).collect();

        for (view_idx, _) in views.iter().enumerate() {
            for bin in 0..num_bins {
                let bin_offset = view_idx * num_bins + bin;
                if bin_offset >= bin_counts.len() {
                    continue;
                }

                let count = bin_counts[bin_offset] as usize;
                for draw_idx in 0..count {
                    let slot = bin_offset * max_objects + draw_idx;
                    if let Some(culled) = self.scene.culled_object(slot as u32) {
                        if let Some(obj_handle) = self.scene_lookup.get(&(culled.object_id as u16))
                        {
                            let obj = self.objects.get_ref(*obj_handle);
                            view_draws[view_idx].push(ViewDrawItem {
                                model: obj.model.clone(),
                                transformation: culled.transformation,
                                total_transform: culled.total_transform,
                            });
                        }
                    }
                }
            }
        }

>>>>>>> efbd57d7
        let default_framebuffer_info = ImageInfo {
            debug_name: "",
            dim: [self.viewport.area.w as u32, self.viewport.area.h as u32, 1],
            layers: 1,
            format: Format::RGBA8,
            mip_levels: 1,
            samples: SampleCount::S1,
            initial_data: None,
        };

<<<<<<< HEAD
        let cmds = self.scene.cull();
        let mut readback = CommandStream::new().begin();
        readback.combine(cmds);
        self.scene
            .output_bins_mut()
            .sync_down(&mut readback)
            .expect("download culled bins");
        readback.prepare_buffer(
            self.scene.output_bin_counts().device().handle,
            UsageBits::COPY_SRC,
        );
        readback.combine(self.scene.output_bin_counts_mut().sync_down());

        let readback = readback.end();
        let ctx_ptr = self.ctx.as_mut() as *mut Context;
        let mut queue = self
            .ctx
            .pool_mut(QueueType::Graphics)
            .begin(ctx_ptr, "deferred_scene_cull", false)
            .expect("begin compute queue");
        let (_, fence) = readback.submit(
            &mut queue,
            &SubmitInfo2 {
                ..Default::default()
            },
        );
        if let Some(fence) = fence {
            self.ctx.wait(fence).expect("wait for cull");
        }

        self.view_draws.clear();
        let bin_count = self.scene.bin_count();
        let max_objects = self.scene.max_objects_per_bin();
        let bin_counts = self.scene.output_bin_counts().as_slice::<u32>();

        for (view_index, camera) in self.scene.active_cameras().iter().copied().enumerate() {
            let mut draws = Vec::new();
            for bin in 0..bin_count {
                let count_index = view_index * bin_count + bin;
                let count = bin_counts[count_index] as usize;
                for idx in 0..count {
                    let slot = count_index * max_objects + idx;
                    let culled = self
                        .scene
                        .output_bins()
                        .get_ref::<CulledObject>(Handle::new(slot as u16, 0))
                        .expect("culled object");
                    draws.push(PerDrawData {
                        transform: culled.transformation,
                        object_id: culled.object_id,
                        bin_id: culled.bin_id,
                    });
                }
            }
            self.view_draws.push(SceneViewDraw { camera, draws });
        }

        for view in &self.view_draws {
            let position = self.graph.make_image(&ImageInfo {
                debug_name: "[MESHI DEFERRED] Position Framebuffer",
=======
        let semaphores = self.graph.make_semaphores(1);
        let mut outputs = Vec::with_capacity(views.len());

        for (view_idx, camera) in views.iter().enumerate() {
            let position = self.graph.make_image(&ImageInfo {
                debug_name: &format!("[MESHI DEFERRED] Position Framebuffer View {view_idx}"),
>>>>>>> efbd57d7
                ..default_framebuffer_info
            });

            let normal = self.graph.make_image(&ImageInfo {
<<<<<<< HEAD
                debug_name: "[MESHI DEFERRED] Normal Framebuffer",
=======
                debug_name: &format!("[MESHI DEFERRED] Normal Framebuffer View {view_idx}"),
>>>>>>> efbd57d7
                ..default_framebuffer_info
            });

            let diffuse = self.graph.make_image(&ImageInfo {
<<<<<<< HEAD
                debug_name: "[MESHI DEFERRED] Diffuse Framebuffer",
=======
                debug_name: &format!("[MESHI DEFERRED] Diffuse Framebuffer View {view_idx}"),
>>>>>>> efbd57d7
                ..default_framebuffer_info
            });

            let mut deferred_pass_attachments: [Option<ImageView>; 8] = [None; 8];
            deferred_pass_attachments[0] = Some(position);
            deferred_pass_attachments[1] = Some(normal);
            deferred_pass_attachments[2] = Some(diffuse);

            let mut deferred_pass_clear: [Option<ClearValue>; 8] = [None; 8];
            deferred_pass_clear[..3].fill(Some(ClearValue::Color([0.0, 0.0, 0.0, 0.0])));

<<<<<<< HEAD
            let outputs = view_outputs
                .get(&view.camera)
                .cloned()
                .unwrap_or_default();
            let color_image = diffuse.img;

=======
            let draw_items = &view_draws[view_idx];
            let camera_handle = *camera;
>>>>>>> efbd57d7
            self.graph.add_subpass(
                &SubpassInfo {
                    viewport: self.viewport,
                    color_attachments: deferred_pass_attachments,
                    depth_attachment: None,
                    clear_values: deferred_pass_clear,
                    depth_clear: None,
                },
<<<<<<< HEAD
                move |mut cmd| {
                    for output in outputs.iter() {
                        cmd.blit_images(&BlitImage {
                            src: color_image,
                            dst: output.img,
                            filter: Filter::Nearest,
                            ..Default::default()
                        });
                    }
                    cmd
                },
            );
        }

        self.graph.execute_with(submit_info);
=======
                |mut cmd| {
                    for item in draw_items {
                        for mesh in &item.model.meshes {
                            if let Some(material) = &mesh.material {
                                if let Some(mat_idx) = material.furikake_material_handle {
                                    if let Some(pso) = self.pipelines.get(&mat_idx) {
                                        assert!(pso.handle.valid());
                                        if self.cull_queue.current_index() == 0 {
                                            self.dynamic.reset();
                                        }

                                        let mut alloc = self
                                            .dynamic
                                            .bump()
                                            .expect("Failed to allocate dynamic buffer!");

                                        #[repr(C)]
                                        struct PerObj {
                                            transform: Mat4, // Backup transform
                                            transformation: Handle<Transformation>,
                                            material_id: Handle<Material>,
                                            camera: Handle<Camera>,
                                        }

                                        let per_obj = &mut alloc.slice::<PerObj>()[0];
                                        per_obj.transform = item.total_transform;
                                        per_obj.transformation = item.transformation;
                                        per_obj.material_id = mat_idx;
                                        per_obj.camera = camera_handle;
                                        cmd = cmd
                                            .bind_graphics_pipeline(pso.handle)
                                            .update_viewport(&self.viewport)
                                            .draw_indexed(&DrawIndexed {
                                                vertices: mesh
                                                    .geometry
                                                    .base
                                                    .vertices
                                                    .handle()
                                                    .unwrap(),
                                                indices: mesh
                                                    .geometry
                                                    .base
                                                    .indices
                                                    .handle()
                                                    .unwrap(),
                                                index_count: mesh
                                                    .geometry
                                                    .base
                                                    .index_count
                                                    .unwrap(),
                                                bind_tables: pso.tables(),
                                                dynamic_buffers: [None, Some(alloc), None, None],
                                                ..Default::default()
                                            })
                                            .unbind_graphics_pipeline();
                                    }
                                }
                            }
                        }
                    }

                    cmd
                },
            );

            outputs.push(DeferredViewOutput {
                camera: *camera,
                image: normal,
                semaphore: semaphores[0],
            });
        }

        self.graph.execute_with(&SubmitInfo {
            wait_sems: sems,
            signal_sems: &[semaphores[0]],
        });

        outputs
>>>>>>> efbd57d7
    }
}

#[derive(Clone, Copy)]
struct PerDrawData {
    transform: Handle<Transformation>,
    object_id: u32,
    bin_id: u32,
}

struct SceneViewDraw {
    camera: Handle<Camera>,
    draws: Vec<PerDrawData>,
}<|MERGE_RESOLUTION|>--- conflicted
+++ resolved
@@ -4,23 +4,6 @@
 use crate::{RenderObject, RenderObjectInfo, render::scene::*};
 use bento::builder::{GraphicsPipelineBuilder, PSO};
 use dashi::*;
-<<<<<<< HEAD
-use dashi::driver::command::BlitImage;
-use furikake::{
-    BindlessState,
-    reservations::ReservedBinding,
-    types::Material,
-    types::*,
-};
-use meshi_ffi_structs::*;
-use meshi_utils::MeshiError;
-use noren::{DB, meta::HostMaterial};
-use tare::transient::TransientAllocator;
-use tracing::info;
-use utils::gpupool::GPUPool;
-
-use super::scene::GPUScene;
-=======
 use driver::command::DrawIndexed;
 use execution::{CommandDispatch, CommandRing};
 use furikake::{BindlessState, reservations::ReservedBinding, types::Material, types::*};
@@ -31,7 +14,6 @@
     meta::{DeviceModel, HostMaterial},
 };
 use resource_pool::resource_list::ResourceList;
->>>>>>> efbd57d7
 use tare::graph::*;
 use tare::transient::TransientAllocator;
 use tracing::{info, warn};
@@ -68,7 +50,6 @@
     cull_queue: CommandRing,
     alloc: Box<TransientAllocator>,
     graph: RenderGraph,
-    view_draws: Vec<SceneViewDraw>,
 }
 
 struct RenderObjectData {
@@ -160,11 +141,7 @@
             objects: Default::default(),
             scene_lookup: Default::default(),
             viewport: info.initial_viewport,
-<<<<<<< HEAD
-            view_draws: Vec::new(),
-=======
             cull_queue,
->>>>>>> efbd57d7
         }
     }
 
@@ -298,11 +275,7 @@
         &mut self,
         info: &RenderObjectInfo,
     ) -> Result<Handle<RenderObject>, MeshiError> {
-<<<<<<< HEAD
-        let h = self.scene.register_object(&SceneObjectInfo {
-=======
         let scene_handle = self.scene.register_object(&SceneObjectInfo {
->>>>>>> efbd57d7
             local: Default::default(),
             global: Default::default(),
             scene_mask: PassMask::MAIN_COLOR as u32,
@@ -367,18 +340,6 @@
         self.scene.set_object_transform(obj.scene_handle, transform);
     }
 
-<<<<<<< HEAD
-    pub fn set_active_cameras(&mut self, cameras: &[Handle<Camera>]) {
-        self.scene.set_active_cameras(cameras);
-    }
-
-    pub fn update(
-        &mut self,
-        _delta_time: f32,
-        view_outputs: &HashMap<Handle<Camera>, Vec<ImageView>>,
-        submit_info: &SubmitInfo,
-    ) {
-=======
     pub fn update(
         &mut self,
         sems: &[Handle<Semaphore>],
@@ -444,7 +405,6 @@
             }
         }
 
->>>>>>> efbd57d7
         let default_framebuffer_info = ImageInfo {
             debug_name: "",
             dim: [self.viewport.area.w as u32, self.viewport.area.h as u32, 1],
@@ -455,93 +415,22 @@
             initial_data: None,
         };
 
-<<<<<<< HEAD
-        let cmds = self.scene.cull();
-        let mut readback = CommandStream::new().begin();
-        readback.combine(cmds);
-        self.scene
-            .output_bins_mut()
-            .sync_down(&mut readback)
-            .expect("download culled bins");
-        readback.prepare_buffer(
-            self.scene.output_bin_counts().device().handle,
-            UsageBits::COPY_SRC,
-        );
-        readback.combine(self.scene.output_bin_counts_mut().sync_down());
-
-        let readback = readback.end();
-        let ctx_ptr = self.ctx.as_mut() as *mut Context;
-        let mut queue = self
-            .ctx
-            .pool_mut(QueueType::Graphics)
-            .begin(ctx_ptr, "deferred_scene_cull", false)
-            .expect("begin compute queue");
-        let (_, fence) = readback.submit(
-            &mut queue,
-            &SubmitInfo2 {
-                ..Default::default()
-            },
-        );
-        if let Some(fence) = fence {
-            self.ctx.wait(fence).expect("wait for cull");
-        }
-
-        self.view_draws.clear();
-        let bin_count = self.scene.bin_count();
-        let max_objects = self.scene.max_objects_per_bin();
-        let bin_counts = self.scene.output_bin_counts().as_slice::<u32>();
-
-        for (view_index, camera) in self.scene.active_cameras().iter().copied().enumerate() {
-            let mut draws = Vec::new();
-            for bin in 0..bin_count {
-                let count_index = view_index * bin_count + bin;
-                let count = bin_counts[count_index] as usize;
-                for idx in 0..count {
-                    let slot = count_index * max_objects + idx;
-                    let culled = self
-                        .scene
-                        .output_bins()
-                        .get_ref::<CulledObject>(Handle::new(slot as u16, 0))
-                        .expect("culled object");
-                    draws.push(PerDrawData {
-                        transform: culled.transformation,
-                        object_id: culled.object_id,
-                        bin_id: culled.bin_id,
-                    });
-                }
-            }
-            self.view_draws.push(SceneViewDraw { camera, draws });
-        }
-
-        for view in &self.view_draws {
-            let position = self.graph.make_image(&ImageInfo {
-                debug_name: "[MESHI DEFERRED] Position Framebuffer",
-=======
         let semaphores = self.graph.make_semaphores(1);
         let mut outputs = Vec::with_capacity(views.len());
 
         for (view_idx, camera) in views.iter().enumerate() {
             let position = self.graph.make_image(&ImageInfo {
                 debug_name: &format!("[MESHI DEFERRED] Position Framebuffer View {view_idx}"),
->>>>>>> efbd57d7
                 ..default_framebuffer_info
             });
 
             let normal = self.graph.make_image(&ImageInfo {
-<<<<<<< HEAD
-                debug_name: "[MESHI DEFERRED] Normal Framebuffer",
-=======
                 debug_name: &format!("[MESHI DEFERRED] Normal Framebuffer View {view_idx}"),
->>>>>>> efbd57d7
                 ..default_framebuffer_info
             });
 
             let diffuse = self.graph.make_image(&ImageInfo {
-<<<<<<< HEAD
-                debug_name: "[MESHI DEFERRED] Diffuse Framebuffer",
-=======
                 debug_name: &format!("[MESHI DEFERRED] Diffuse Framebuffer View {view_idx}"),
->>>>>>> efbd57d7
                 ..default_framebuffer_info
             });
 
@@ -553,17 +442,8 @@
             let mut deferred_pass_clear: [Option<ClearValue>; 8] = [None; 8];
             deferred_pass_clear[..3].fill(Some(ClearValue::Color([0.0, 0.0, 0.0, 0.0])));
 
-<<<<<<< HEAD
-            let outputs = view_outputs
-                .get(&view.camera)
-                .cloned()
-                .unwrap_or_default();
-            let color_image = diffuse.img;
-
-=======
             let draw_items = &view_draws[view_idx];
             let camera_handle = *camera;
->>>>>>> efbd57d7
             self.graph.add_subpass(
                 &SubpassInfo {
                     viewport: self.viewport,
@@ -572,23 +452,6 @@
                     clear_values: deferred_pass_clear,
                     depth_clear: None,
                 },
-<<<<<<< HEAD
-                move |mut cmd| {
-                    for output in outputs.iter() {
-                        cmd.blit_images(&BlitImage {
-                            src: color_image,
-                            dst: output.img,
-                            filter: Filter::Nearest,
-                            ..Default::default()
-                        });
-                    }
-                    cmd
-                },
-            );
-        }
-
-        self.graph.execute_with(submit_info);
-=======
                 |mut cmd| {
                     for item in draw_items {
                         for mesh in &item.model.meshes {
@@ -667,18 +530,5 @@
         });
 
         outputs
->>>>>>> efbd57d7
-    }
-}
-
-#[derive(Clone, Copy)]
-struct PerDrawData {
-    transform: Handle<Transformation>,
-    object_id: u32,
-    bin_id: u32,
-}
-
-struct SceneViewDraw {
-    camera: Handle<Camera>,
-    draws: Vec<PerDrawData>,
+    }
 }